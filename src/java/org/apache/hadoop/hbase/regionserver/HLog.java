/**
 * Copyright 2007 The Apache Software Foundation
 *
 * Licensed to the Apache Software Foundation (ASF) under one
 * or more contributor license agreements.  See the NOTICE file
 * distributed with this work for additional information
 * regarding copyright ownership.  The ASF licenses this file
 * to you under the Apache License, Version 2.0 (the
 * "License"); you may not use this file except in compliance
 * with the License.  You may obtain a copy of the License at
 *
 *     http://www.apache.org/licenses/LICENSE-2.0
 *
 * Unless required by applicable law or agreed to in writing, software
 * distributed under the License is distributed on an "AS IS" BASIS,
 * WITHOUT WARRANTIES OR CONDITIONS OF ANY KIND, either express or implied.
 * See the License for the specific language governing permissions and
 * limitations under the License.
 */
package org.apache.hadoop.hbase.regionserver;

import java.io.EOFException;
import java.io.FileNotFoundException;
import java.io.IOException;
import java.io.OutputStream;
import java.io.UnsupportedEncodingException;
import java.lang.reflect.Field;
import java.lang.reflect.Method;
import java.util.ArrayList;
import java.util.Collections;
import java.util.LinkedList;
import java.util.List;
import java.util.ListIterator;
import java.util.Map;
import java.util.SortedMap;
import java.util.TreeMap;
import java.util.TreeSet;
import java.util.concurrent.atomic.AtomicInteger;
import java.util.concurrent.atomic.AtomicLong;
import java.util.concurrent.locks.Lock;
import java.util.concurrent.locks.ReentrantLock;
import java.util.concurrent.locks.Condition;
import java.util.concurrent.ConcurrentSkipListMap;
import java.util.concurrent.ExecutorService;
import java.util.concurrent.Executors;
import java.util.concurrent.TimeUnit;

import org.apache.commons.logging.Log;
import org.apache.commons.logging.LogFactory;
import org.apache.hadoop.conf.Configuration;
import org.apache.hadoop.fs.FSDataOutputStream;
import org.apache.hadoop.fs.FileStatus;
import org.apache.hadoop.fs.FileSystem;
import org.apache.hadoop.fs.Path;
import org.apache.hadoop.fs.Syncable;
import org.apache.hadoop.hbase.HBaseConfiguration;
import org.apache.hadoop.hbase.HConstants;
import org.apache.hadoop.hbase.HRegionInfo;
import org.apache.hadoop.hbase.HServerInfo;
import org.apache.hadoop.hbase.HTableDescriptor;
import org.apache.hadoop.hbase.KeyValue;
import org.apache.hadoop.hbase.RemoteExceptionHandler;
import org.apache.hadoop.hbase.regionserver.HRegion;
import org.apache.hadoop.hbase.util.Bytes;
import org.apache.hadoop.hbase.util.ClassSize;
import org.apache.hadoop.hbase.util.FSUtils;
import org.apache.hadoop.hbase.util.Threads;
import org.apache.hadoop.hdfs.DistributedFileSystem;
import org.apache.hadoop.hdfs.protocol.AlreadyBeingCreatedException;
import org.apache.hadoop.hdfs.protocol.FSConstants;
import org.apache.hadoop.io.SequenceFile;
import org.apache.hadoop.io.SequenceFile.CompressionType;
import org.apache.hadoop.io.SequenceFile.Metadata;
import org.apache.hadoop.io.SequenceFile.Reader;
import org.apache.hadoop.io.compress.DefaultCodec;

/**
 * HLog stores all the edits to the HStore. Its the hbase write-ahead-log   
 * implementation.
 *
 * It performs logfile-rolling, so external callers are not aware that the
 * underlying file is being rolled.
 *
 * <p>
 * There is one HLog per RegionServer.  All edits for all Regions carried by
 * a particular RegionServer are entered first in the HLog.
 *
 * <p>
 * Each HRegion is identified by a unique long <code>int</code>. HRegions do
 * not need to declare themselves before using the HLog; they simply include
 * their HRegion-id in the <code>append</code> or
 * <code>completeCacheFlush</code> calls.
 *
 * <p>
 * An HLog consists of multiple on-disk files, which have a chronological order.
 * As data is flushed to other (better) on-disk structures, the log becomes
 * obsolete. We can destroy all the log messages for a given HRegion-id up to
 * the most-recent CACHEFLUSH message from that HRegion.
 *
 * <p>
 * It's only practical to delete entire files. Thus, we delete an entire on-disk
 * file F when all of the messages in F have a log-sequence-id that's older
 * (smaller) than the most-recent CACHEFLUSH message for every HRegion that has
 * a message in F.
 *
 * <p>
 * Synchronized methods can never execute in parallel. However, between the
 * start of a cache flush and the completion point, appends are allowed but log
 * rolling is not. To prevent log rolling taking place during this period, a
 * separate reentrant lock is used.
 *
 */
public class HLog implements HConstants, Syncable {
  static final Log LOG = LogFactory.getLog(HLog.class);
  private static final String HLOG_DATFILE = "hlog.dat.";
  public static final byte [] METAFAMILY = Bytes.toBytes("METAFAMILY");
  static final byte [] METAROW = Bytes.toBytes("METAROW");
  private final FileSystem fs;
  private final Path dir;
  private final Configuration conf;
  private final LogRollListener listener;
  private final long optionalFlushInterval;
  private final long blocksize;
  private final int flushlogentries;
  private final AtomicInteger unflushedEntries = new AtomicInteger(0);
  private final Method syncfs;       // refers to SequenceFileWriter.syncFs()
  private OutputStream hdfs_out;     // OutputStream associated with the current SequenceFile.writer
  private int initialReplication;    // initial replication factor of SequenceFile.writer
  private Method getNumCurrentReplicas; // refers to DFSOutputStream.getNumCurrentReplicas
  private final static Object [] NO_ARGS = new Object []{};
  
  // used to indirectly tell syncFs to force the sync
  private boolean forceSync = false;

  /*
   * Current log file.
   */
  SequenceFile.Writer writer;

  /*
   * Map of all log files but the current one. 
   */
  final SortedMap<Long, Path> outputfiles =
    Collections.synchronizedSortedMap(new TreeMap<Long, Path>());

  /*
   * Map of regions to first sequence/edit id in their memstore.
   * The sequenceid is the id of the last write into the current HLog.
   */
  private final ConcurrentSkipListMap<byte [], Long> lastSeqWritten =
    new ConcurrentSkipListMap<byte [], Long>(Bytes.BYTES_COMPARATOR);

  private volatile boolean closed = false;

  private final AtomicLong logSeqNum = new AtomicLong(0);

  // The timestamp (in ms) when the log file was created.
  private volatile long filenum = -1;
  
  //number of transactions in the current Hlog.
  private final AtomicInteger numEntries = new AtomicInteger(0);

  // If > than this size, roll the log. This is typically 0.95 times the size 
  // of the default Hdfs block size.
  private final long logrollsize;

  // This lock prevents starting a log roll during a cache flush.
  // synchronized is insufficient because a cache flush spans two method calls.
  private final Lock cacheFlushLock = new ReentrantLock();

  // We synchronize on updateLock to prevent updates and to prevent a log roll
  // during an update
  private final Object updateLock = new Object();

  private final boolean enabled;
   
  /*
   * If more than this many logs, force flush of oldest region to oldest edit
   * goes to disk.  If too many and we crash, then will take forever replaying.
   * Keep the number of logs tidy.
   */
  private final int maxLogs;

  /**
   * Thread that handles group commit
   */
  private final LogSyncer logSyncerThread;

  static byte [] COMPLETE_CACHE_FLUSH;
  static {
    try {
      COMPLETE_CACHE_FLUSH = "HBASE::CACHEFLUSH".getBytes(UTF8_ENCODING);
    } catch (UnsupportedEncodingException e) {
      assert(false);
    }
  }

  // For measuring latency of writes
  private static volatile long writeOps;
  private static volatile long writeTime;
  // For measuring latency of syncs
  private static volatile long syncOps;
  private static volatile long syncTime;

  public static long getWriteOps() {
    long ret = writeOps;
    writeOps = 0;
    return ret;
  }

  public static long getWriteTime() {
    long ret = writeTime;
    writeTime = 0;
    return ret;
  }

  public static long getSyncOps() {
    long ret = syncOps;
    syncOps = 0;
    return ret;
  }

  public static long getSyncTime() {
    long ret = syncTime;
    syncTime = 0;
    return ret;
  }

  /**
   * Create an edit log at the given <code>dir</code> location.
   *
   * You should never have to load an existing log. If there is a log at
   * startup, it should have already been processed and deleted by the time the
   * HLog object is started up.
   *
   * @param fs
   * @param dir
   * @param conf
   * @param listener
   * @throws IOException
   */
  public HLog(final FileSystem fs, final Path dir, final HBaseConfiguration conf,
    final LogRollListener listener)
  throws IOException {
    super();
    this.fs = fs;
    this.dir = dir;
    this.conf = conf;
    this.listener = listener;
    this.flushlogentries =
      conf.getInt("hbase.regionserver.flushlogentries", 1);
    this.blocksize = conf.getLong("hbase.regionserver.hlog.blocksize",
      this.fs.getDefaultBlockSize());
    // Roll at 95% of block size.
    float multi = conf.getFloat("hbase.regionserver.logroll.multiplier", 0.95f);
    this.logrollsize = (long)(this.blocksize * multi);
    this.optionalFlushInterval =
      conf.getLong("hbase.regionserver.optionallogflushinterval", 1 * 1000);
    if (fs.exists(dir)) {
      throw new IOException("Target HLog directory already exists: " + dir);
    }
    fs.mkdirs(dir);
    this.maxLogs = conf.getInt("hbase.regionserver.maxlogs", 32);
    this.enabled = conf.getBoolean("hbase.regionserver.hlog.enabled", true);
    LOG.info("HLog configuration: blocksize=" + this.blocksize +
      ", rollsize=" + this.logrollsize +
      ", enabled=" + this.enabled +
      ", flushlogentries=" + this.flushlogentries +
      ", optionallogflushinternal=" + this.optionalFlushInterval + "ms");

    rollWriter();

    // handle the reflection necessary to call getNumCurrentReplicas()
    this.getNumCurrentReplicas = null;
    if(this.hdfs_out != null) {
      try {
        this.getNumCurrentReplicas = 
          this.hdfs_out.getClass().getMethod("getNumCurrentReplicas", 
                                             new Class<?> []{});
        this.getNumCurrentReplicas.setAccessible(true);
      } catch (NoSuchMethodException e) {
        // Thrown if getNumCurrentReplicas() function isn't available
      } catch (SecurityException e) {
        // Thrown if we can't get access to getNumCurrentReplicas()
        this.getNumCurrentReplicas = null; // could happen on setAccessible()
      }
    }
    if(this.getNumCurrentReplicas != null) {
      LOG.info("Using getNumCurrentReplicas--HDFS-826");
    } else {
      LOG.info("getNumCurrentReplicas--HDFS-826 not available" );
    }
    
    // Test if syncfs is available.
    Method m = null;
    if (isAppend(conf)) {
      try {
        // function pointer to writer.syncFs()
        m = this.writer.getClass().getMethod("syncFs", new Class<?> []{});
        LOG.info("Using syncFs--hadoop-4379");
      } catch (SecurityException e) {
        throw new IOException("Failed test for syncfs", e);
      } catch (NoSuchMethodException e) {
        // This can happen
        LOG.info("syncFs--hadoop-4379 not available" );
      }
    }
    this.syncfs = m;
  
    logSyncerThread = new LogSyncer(this.optionalFlushInterval);
    Threads.setDaemonThreadRunning(logSyncerThread,
        Thread.currentThread().getName() + ".logSyncer");
  }

  /**
   * @return Current state of the monotonically increasing file id.
   */
  public long getFilenum() {
    return this.filenum;
  }

  /**
   * Get the compression type for the hlog files
   * @param c Configuration to use.
   * @return the kind of compression to use
   */
  static CompressionType getCompressionType(final Configuration c) {
    // Compression makes no sense for commit log.  Always return NONE.
    return CompressionType.NONE;
  }
  
  /**
   * Called by HRegionServer when it opens a new region to ensure that log
   * sequence numbers are always greater than the latest sequence number of the
   * region being brought on-line.
   *
   * @param newvalue We'll set log edit/sequence number to this value if it
   * is greater than the current value.
   */
  public void setSequenceNumber(final long newvalue) {
    for (long id = this.logSeqNum.get(); id < newvalue &&
        !this.logSeqNum.compareAndSet(id, newvalue); id = this.logSeqNum.get()) {
      // This could spin on occasion but better the occasional spin than locking
      // every increment of sequence number.
      LOG.debug("Change sequence number from " + logSeqNum + " to " + newvalue);
    }
  }
  
  /**
   * @return log sequence number
   */
  public long getSequenceNumber() {
    return logSeqNum.get();
  }

  /**
   * Roll the log writer. That is, start writing log messages to a new file.
   *
   * Because a log cannot be rolled during a cache flush, and a cache flush
   * spans two method calls, a special lock needs to be obtained so that a cache
   * flush cannot start when the log is being rolled and the log cannot be
   * rolled during a cache flush.
   *
   * <p>Note that this method cannot be synchronized because it is possible that
   * startCacheFlush runs, obtaining the cacheFlushLock, then this method could
   * start which would obtain the lock on this but block on obtaining the
   * cacheFlushLock and then completeCacheFlush could be called which would wait
   * for the lock on this and consequently never release the cacheFlushLock
   *
   * @return If lots of logs, flush the returned regions so next time through
   * we can clean logs. Returns null if nothing to flush.
   * @throws FailedLogCloseException
   * @throws IOException
   */
  public byte [][] rollWriter() throws FailedLogCloseException, IOException {
    // Return if nothing to flush.
    if (this.writer != null && this.numEntries.get() <= 0) {
      return null;
    }
    byte [][] regionsToFlush = null;
    this.cacheFlushLock.lock();
    try {
      if (closed) {
        return regionsToFlush;
      }
      synchronized (updateLock) {
        // Clean up current writer.
        Path oldFile = cleanupCurrentWriter(this.filenum);
        this.filenum = System.currentTimeMillis();
        Path newPath = computeFilename(this.filenum);
        this.writer = createWriter(newPath);
        this.initialReplication = fs.getFileStatus(newPath).getReplication();

        // Get at the private FSDataOutputStream inside in SequenceFile.
        // Make it accessible.  Our goal is to get at the underlying
        // DFSOutputStream so that we can find out HDFS pipeline errors proactively.
        try {
          final Field field = writer.getClass().getDeclaredField("out");
          field.setAccessible(true);
          // get variable: writer.out
          FSDataOutputStream writer_out = 
            (FSDataOutputStream)field.get(writer);
          // writer's OutputStream: writer.out.getWrappedStream()
          // important: only valid for the lifetime of this.writer
          this.hdfs_out = writer_out.getWrappedStream();
        } catch (NoSuchFieldException ex) {
          this.hdfs_out = null;
        } catch (Exception ex) {
          LOG.error("Problem obtaining hdfs_out: " + ex);
          this.hdfs_out = null;
        }
        
        LOG.info((oldFile != null?
            "Roll " + FSUtils.getPath(oldFile) + ", entries=" +
            this.numEntries.get() +
            ", filesize=" +
            this.fs.getFileStatus(oldFile).getLen() + ". ": "") +
          "New hlog " + FSUtils.getPath(newPath));
        // Can we delete any of the old log files?
        if (this.outputfiles.size() > 0) {
          if (this.lastSeqWritten.size() <= 0) {
            LOG.debug("Last sequence written is empty. Deleting all old hlogs");
            // If so, then no new writes have come in since all regions were
            // flushed (and removed from the lastSeqWritten map). Means can
            // remove all but currently open log file.
            for (Map.Entry<Long, Path> e : this.outputfiles.entrySet()) {
              deleteLogFile(e.getValue(), e.getKey());
            }
            this.outputfiles.clear();
          } else {
            regionsToFlush = cleanOldLogs();
          }
        }
        this.numEntries.set(0);
      }
    } finally {
      this.cacheFlushLock.unlock();
    }
    return regionsToFlush;
  }

  protected SequenceFile.Writer createWriter(Path path) throws IOException {
    return createWriter(path, HLogKey.class, WALEdit.class);
  }
  
  // usage: see TestLogRolling.java
  OutputStream getOutputStream() {
    return this.hdfs_out;
  }

  protected SequenceFile.Writer createWriter(Path path,
      Class<? extends HLogKey> keyClass, Class<? extends WALEdit> valueClass)
      throws IOException {
    return SequenceFile.createWriter(this.fs, this.conf, path, keyClass,
        valueClass, fs.getConf().getInt("io.file.buffer.size", 4096), fs
            .getDefaultReplication(), this.blocksize,
        SequenceFile.CompressionType.NONE, new DefaultCodec(), null,
        new Metadata());
  }
  
  /*
   * Clean up old commit logs.
   * @return If lots of logs, flush the returned region so next time through
   * we can clean logs. Returns null if nothing to flush.
   * @throws IOException
   */
  private byte [][] cleanOldLogs() throws IOException {
    Long oldestOutstandingSeqNum = getOldestOutstandingSeqNum();
    // Get the set of all log files whose final ID is older than or
    // equal to the oldest pending region operation
    TreeSet<Long> sequenceNumbers =
      new TreeSet<Long>(this.outputfiles.headMap(
        (Long.valueOf(oldestOutstandingSeqNum.longValue() + 1L))).keySet());
    // Now remove old log files (if any)
    int logsToRemove = sequenceNumbers.size();
    if (logsToRemove > 0) {
      if (LOG.isDebugEnabled()) {
        // Find associated region; helps debugging.
        byte [] oldestRegion = getOldestRegion(oldestOutstandingSeqNum);
        LOG.debug("Found " + logsToRemove + " hlogs to remove " +
          " out of total " + this.outputfiles.size() + "; " +
          "oldest outstanding seqnum is " + oldestOutstandingSeqNum +
          " from region " + Bytes.toString(oldestRegion));
      }
      for (Long seq : sequenceNumbers) {
        deleteLogFile(this.outputfiles.remove(seq), seq);
      }
    }

    // If too many log files, figure which regions we need to flush.
    byte [][] regions = null;
    int logCount = this.outputfiles.size() - logsToRemove;
    if (logCount > this.maxLogs && this.outputfiles != null &&
        this.outputfiles.size() > 0) {
      regions = findMemstoresWithEditsOlderThan(this.outputfiles.firstKey(),
        this.lastSeqWritten);
      StringBuilder sb = new StringBuilder();
      for (int i = 0; i < regions.length; i++) {
        if (i > 0) sb.append(", ");
        sb.append(Bytes.toStringBinary(regions[i]));
      }
      LOG.info("Too many hlogs: logs=" + logCount + ", maxlogs=" +
        this.maxLogs + "; forcing flush of " + regions.length + " regions(s): " +
        sb.toString());
    }
    return regions;
  }

  /**
   * Return regions (memstores) that have edits that are less than the passed
   * <code>oldestWALseqid</code>.
   * @param oldestWALseqid
   * @param regionsToSeqids
   * @return All regions whose seqid is < than <code>oldestWALseqid</code> (Not
   * necessarily in order).  Null if no regions found.
   */
  static byte [][] findMemstoresWithEditsOlderThan(final long oldestWALseqid,
      final Map<byte [], Long> regionsToSeqids) {
    //  This method is static so it can be unit tested the easier.
    List<byte []> regions = null;
    for (Map.Entry<byte [], Long> e: regionsToSeqids.entrySet()) {
      if (e.getValue().longValue() < oldestWALseqid) {
        if (regions == null) regions = new ArrayList<byte []>();
        regions.add(e.getKey());
      }
    }
    return regions == null?
      null: regions.toArray(new byte [][] {HConstants.EMPTY_BYTE_ARRAY});
  }

  /*
   * @return Logs older than this id are safe to remove.
   */
  private Long getOldestOutstandingSeqNum() {
    return Collections.min(this.lastSeqWritten.values());
  }

  private byte [] getOldestRegion(final Long oldestOutstandingSeqNum) {
    byte [] oldestRegion = null;
    for (Map.Entry<byte [], Long> e: this.lastSeqWritten.entrySet()) {
      if (e.getValue().longValue() == oldestOutstandingSeqNum.longValue()) {
        oldestRegion = e.getKey();
        break;
      }
    }
    return oldestRegion;
  }

  /*
   * Cleans up current writer closing and adding to outputfiles.
   * Presumes we're operating inside an updateLock scope.
   * @return Path to current writer or null if none.
   * @throws IOException
   */
  private Path cleanupCurrentWriter(final long currentfilenum)
  throws IOException {
    Path oldFile = null;
    if (this.writer != null) {
      // Close the current writer, get a new one.
      try {
        this.writer.close();
      } catch (IOException e) {
        // Failed close of log file.  Means we're losing edits.  For now,
        // shut ourselves down to minimize loss.  Alternative is to try and
        // keep going.  See HBASE-930.
        FailedLogCloseException flce =
          new FailedLogCloseException("#" + currentfilenum);
        flce.initCause(e);
        throw e; 
      }
      if (currentfilenum >= 0) {
        oldFile = computeFilename(currentfilenum);
        this.outputfiles.put(Long.valueOf(this.logSeqNum.get() - 1), oldFile);
      }
    }
    return oldFile;
  }

  private void deleteLogFile(final Path p, final Long seqno) throws IOException {
    LOG.info("removing old hlog file " + FSUtils.getPath(p) +
      " whose highest sequence/edit id is " + seqno);
    this.fs.delete(p, true);
  }

  /**
   * This is a convenience method that computes a new filename with a given
   * file-number.
   * @param fn
   * @return Path
   */
  public Path computeFilename(final long fn) {
    if (fn < 0) return null;
    return new Path(dir, HLOG_DATFILE + fn);
  }

  /**
   * Shut down the log and delete the log directory
   *
   * @throws IOException
   */
  public void closeAndDelete() throws IOException {
    close();
    fs.delete(dir, true);
  }

  /**
   * Shut down the log.
   *
   * @throws IOException
   */
  public void close() throws IOException {
    try {
      logSyncerThread.interrupt();
      // Make sure we synced everything
      logSyncerThread.join(this.optionalFlushInterval*2);
    } catch (InterruptedException e) {
      LOG.error("Exception while waiting for syncer thread to die", e);
    }

    cacheFlushLock.lock();
    try {
      synchronized (updateLock) {
        this.closed = true;
        if (LOG.isDebugEnabled()) {
          LOG.debug("closing hlog writer in " + this.dir.toString());
        }
        this.writer.close();
      }
    } finally {
      cacheFlushLock.unlock();
    }
  }

   /** Append an entry to the log.
   * 
   * @param regionInfo
   * @param logEdit
   * @param now Time of this edit write.
   * @throws IOException
   */
  public void append(HRegionInfo regionInfo, WALEdit logEdit,
    final long now,
    final boolean isMetaRegion)
  throws IOException {
    byte [] regionName = regionInfo.getRegionName();
    byte [] tableName = regionInfo.getTableDesc().getName();
    this.append(regionInfo, makeKey(regionName, tableName, -1, now), logEdit, isMetaRegion);
  }

  /**
   * @param now
   * @param regionName
   * @param tableName
   * @return New log key.
   */
  protected HLogKey makeKey(byte[] regionName, byte[] tableName, long seqnum, long now) {
    return new HLogKey(regionName, tableName, seqnum, now);
  }
  
  
  
  /** Append an entry to the log.
   * 
   * @param regionInfo
   * @param logEdit
   * @param logKey
   * @throws IOException
   */
  public void append(HRegionInfo regionInfo, HLogKey logKey, WALEdit logEdit,
                     final boolean isMetaRegion)
  throws IOException {
    if (this.closed) {
      throw new IOException("Cannot append; log is closed");
    }
    byte [] regionName = regionInfo.getRegionName();
    synchronized (updateLock) {
      long seqNum = obtainSeqNum();
      logKey.setLogSeqNum(seqNum);
      // The 'lastSeqWritten' map holds the sequence number of the oldest
      // write for each region (i.e. the first edit added to the particular
      // memstore). When the cache is flushed, the entry for the
      // region being flushed is removed if the sequence number of the flush
      // is greater than or equal to the value in lastSeqWritten.
      this.lastSeqWritten.putIfAbsent(regionName, Long.valueOf(seqNum));
      doWrite(logKey, logEdit);
      this.unflushedEntries.incrementAndGet();
      this.numEntries.incrementAndGet();
    }

    // sync txn to file system
    this.sync(isMetaRegion);
  }

  /**
   * Append a set of edits to the log. Log edits are keyed by regionName,
   * rowname, and log-sequence-id.
   *
   * Later, if we sort by these keys, we obtain all the relevant edits for a
   * given key-range of the HRegion (TODO). Any edits that do not have a
   * matching COMPLETE_CACHEFLUSH message can be discarded.
   *
   * <p>
   * Logs cannot be restarted once closed, or once the HLog process dies. Each
   * time the HLog starts, it must create a new log. This means that other
   * systems should process the log appropriately upon each startup (and prior
   * to initializing HLog).
   *
   * synchronized prevents appends during the completion of a cache flush or for
   * the duration of a log roll.
   *
   * @param regionName
   * @param tableName
   * @param edits
   * @param now
   * @param isMetaRegion
   * @throws IOException
   */
  public void append(byte [] regionName, byte [] tableName, WALEdit edits,
    final long now, final boolean isMetaRegion)
  throws IOException {
    if (this.closed) {
      throw new IOException("Cannot append; log is closed");
    }

    synchronized (this.updateLock) {
      long seqNum = obtainSeqNum();
      // The 'lastSeqWritten' map holds the sequence number of the oldest
      // write for each region (i.e. the first edit added to the particular
      // memstore). . When the cache is flushed, the entry for the
      // region being flushed is removed if the sequence number of the flush
      // is greater than or equal to the value in lastSeqWritten.
      this.lastSeqWritten.putIfAbsent(regionName, seqNum);
      int counter = 0;

      HLogKey logKey = makeKey(regionName, tableName, seqNum, now);
      doWrite(logKey, edits);
      this.numEntries.incrementAndGet();

      // Only count 1 row as an unflushed entry
      this.unflushedEntries.incrementAndGet();
    }

    // sync txn to file system
    this.sync(isMetaRegion);
  }

  /**
    * This thread is responsible to call syncFs and buffer up the writers while
    * it happens.
    */
   class LogSyncer extends Thread {
 
     // Using fairness to make sure locks are given in order
     private final ReentrantLock lock = new ReentrantLock(true);

     // Condition used to wait until we have something to sync
     private final Condition queueEmpty = lock.newCondition();
 
    // Condition used to signal that the sync is done
    private final Condition syncDone = lock.newCondition();

    private final long optionalFlushInterval;

    private boolean syncerShuttingDown = false;

    LogSyncer(long optionalFlushInterval) {
      this.optionalFlushInterval = optionalFlushInterval;
    }

    @Override
    public void run() {
      try {
        lock.lock();
         // awaiting with a timeout doesn't always
         // throw exceptions on interrupt
         while(!this.isInterrupted()) {
 
           // Wait until something has to be hflushed or do it if we waited
           // enough time (useful if something appends but does not hflush).
           // 0 or less means that it timed out and maybe waited a bit more.
           if (!(queueEmpty.awaitNanos(
                   this.optionalFlushInterval*1000000) <= 0)) {
             forceSync = true;
           }
 
           // We got the signal, let's hflush. We currently own the lock so new
           // writes are waiting to acquire it in addToSyncQueue while the ones
           // we hflush are waiting on await()
           hflush();
 
           // Release all the clients waiting on the hflush. Notice that we still
           // own the lock until we get back to await at which point all the
           // other threads waiting will first acquire and release locks
           syncDone.signalAll();
         }
       } catch (IOException e) {
         LOG.error("Error while syncing, requesting close of hlog ", e);
         requestLogRoll();
       } catch (InterruptedException e) {
         LOG.debug(getName() + "interrupted while waiting for sync requests");
       } finally {
         syncerShuttingDown = true;
         syncDone.signalAll();
         lock.unlock();
         LOG.info(getName() + " exiting");
       }
     }
 
     /**
      * This method first signals the thread that there's a sync needed
      * and then waits for it to happen before returning.
      */
     public void addToSyncQueue(boolean force) {
 
       // Don't bother if somehow our append was already hflush
       if (unflushedEntries.get() == 0) {
         return;
       }
       lock.lock();
       try {
         if (syncerShuttingDown) {
           LOG.warn(getName() + " was shut down while waiting for sync");
           return;
         }
         if(force) {
           forceSync = true;
         }
         // Wake the thread
         queueEmpty.signal();
 
         // Wait for it to hflush
         syncDone.await();
       } catch (InterruptedException e) {
         LOG.debug(getName() + " was interrupted while waiting for sync", e);
       }
       finally {
         lock.unlock();
       }
    }
  }

  public void sync() {
    sync(false);
  }

  /**
   * This method calls the LogSyncer in order to group commit the sync
   * with other threads.
   * @param force For catalog regions, force the sync to happen
   */
  public void sync(boolean force) {
    logSyncerThread.addToSyncQueue(force);
  }
  
  protected void hflush() throws IOException {
    synchronized (this.updateLock) {
      if (this.closed) {
        return;
      }

      boolean logRollRequested = false;

      if (this.forceSync ||
         this.unflushedEntries.get() >= this.flushlogentries) {
        try {
          long now = System.currentTimeMillis();
          this.writer.sync();
          if (this.syncfs != null) {
            try {
             this.syncfs.invoke(this.writer, NO_ARGS); 
            } catch (Exception e) {
              throw new IOException("Reflection", e);
            }
          }
          this.syncTime += System.currentTimeMillis() - now;
          this.syncOps++;
          this.forceSync = false;
          this.unflushedEntries.set(0);
            
          // if the number of replicas in HDFS has fallen below the initial   
          // value, then roll logs.   
          try {
            int numCurrentReplicas = getLogReplication();
            if (numCurrentReplicas != 0 &&  
                numCurrentReplicas < this.initialReplication) {  
              LOG.warn("HDFS pipeline error detected. " +   
                  "Found " + numCurrentReplicas + " replicas but expecting " +
                  this.initialReplication + " replicas. " +  
                  " Requesting close of hlog.");  
              requestLogRoll();
              logRollRequested = true;
            } 
          } catch (Exception e) {   
              LOG.warn("Unable to invoke DFSOutputStream.getNumCurrentReplicas" + e +
                       " still proceeding ahead...");  
          }
        } catch (IOException e) {
          LOG.fatal("Could not append. Requesting close of hlog", e);
          requestLogRoll();
          throw e;
        }
      }

      if (!logRollRequested && (this.writer.getLength() > this.logrollsize)) {
        requestLogRoll();
      }
    }
  }
  
  /**
   * This method gets the datanode replication count for the current HLog.
   *
   * If the pipeline isn't started yet or is empty, you will get the default 
   * replication factor.  Therefore, if this function returns 0, it means you 
   * are not properly running with the HDFS-826 patch.
   * 
   * @throws Exception
   */
  int getLogReplication() throws Exception {
    if(this.getNumCurrentReplicas != null && this.hdfs_out != null) {
      Object repl = this.getNumCurrentReplicas.invoke(this.hdfs_out, NO_ARGS);
      if (repl instanceof Integer) {  
        return ((Integer)repl).intValue();  
      }
    }
    return 0;
  }
  
  boolean canGetCurReplicas() {
    return this.getNumCurrentReplicas != null;
  }

  private void requestLogRoll() {
    if (this.listener != null) {
      this.listener.logRollRequested();
    }
  }
  
  private void doWrite(HLogKey logKey, WALEdit logEdit)
  throws IOException {
    if (!this.enabled) {
      return;
    }
    try {
      long now = System.currentTimeMillis();
      this.writer.append(logKey, logEdit);
      long took = System.currentTimeMillis() - now;
      writeTime += took;
      writeOps++;
      if (took > 1000) {
        LOG.warn(Thread.currentThread().getName() + " took " + took +
          "ms appending an edit to hlog; editcount=" + this.numEntries.get());
      }
    } catch (IOException e) {
      LOG.fatal("Could not append. Requesting close of hlog", e);
      requestLogRoll();
      throw e;
    }
  }

  /** @return How many items have been added to the log */
  int getNumEntries() {
    return numEntries.get();
  }

  /**
   * Obtain a log sequence number.
   */
  private long obtainSeqNum() {
    return this.logSeqNum.incrementAndGet();
  }

  /** @return the number of log files in use */
  int getNumLogFiles() {
    return outputfiles.size();
  }

  /*
   * Obtain a specified number of sequence numbers
   *
   * @param num number of sequence numbers to obtain
   * @return array of sequence numbers
   */
  private long [] obtainSeqNum(int num) {
    long [] results = new long[num];
    for (int i = 0; i < num; i++) {
      results[i] = this.logSeqNum.incrementAndGet();
    }
    return results;
  }

  /**
   * By acquiring a log sequence ID, we can allow log messages to continue while
   * we flush the cache.
   *
   * Acquire a lock so that we do not roll the log between the start and
   * completion of a cache-flush. Otherwise the log-seq-id for the flush will
   * not appear in the correct logfile.
   *
   * @return sequence ID to pass {@link #completeCacheFlush(byte [], byte [], long, boolean)}
   * @see #completeCacheFlush(byte [], byte [], long, boolean)
   * @see #abortCacheFlush()
   */
  public long startCacheFlush() {
    this.cacheFlushLock.lock();
    return obtainSeqNum();
  }

  /**
   * Complete the cache flush
   *
   * Protected by cacheFlushLock
   *
   * @param regionName
   * @param tableName
   * @param logSeqId
   * @throws IOException
   */
  public void completeCacheFlush(final byte [] regionName, final byte [] tableName,
    final long logSeqId,
    final boolean isMetaRegion)
  throws IOException {
    try {
      if (this.closed) {
        return;
      }
      synchronized (updateLock) {
        long now = System.currentTimeMillis();
        KeyValue edit = completeCacheFlushLogEdit();
        WALEdit edits = new WALEdit();
        edits.add(edit);
        this.writer.append(makeKey(regionName, tableName, logSeqId, System.currentTimeMillis()), 
          edits);
        writeTime += System.currentTimeMillis() - now;
        writeOps++;
        this.numEntries.incrementAndGet();
        Long seq = this.lastSeqWritten.get(regionName);
        if (seq != null && logSeqId >= seq.longValue()) {
          this.lastSeqWritten.remove(regionName);
        }
      }
      // sync txn to file system
      this.sync(isMetaRegion);

    } finally {
      this.cacheFlushLock.unlock();
    }
  }

  private KeyValue completeCacheFlushLogEdit() {
    return new KeyValue(METAROW, METAFAMILY, null,
      System.currentTimeMillis(), COMPLETE_CACHE_FLUSH);
  }

  /**
   * Abort a cache flush.
   * Call if the flush fails. Note that the only recovery for an aborted flush
   * currently is a restart of the regionserver so the snapshot content dropped
   * by the failure gets restored to the memstore.
   */
  public void abortCacheFlush() {
    this.cacheFlushLock.unlock();
  }

  /**
   * @param family
   * @return true if the column is a meta column
   */
  public static boolean isMetaFamily(byte [] family) {
    return Bytes.equals(METAFAMILY, family);
  }
  
  /**
   * Split up a bunch of regionserver commit log files that are no longer
   * being written to, into new files, one per region for region to replay on
   * startup. Delete the old log files when finished.
   *
   * @param rootDir qualified root directory of the HBase instance
   * @param srcDir Directory of log files to split: e.g.
   *                <code>${ROOTDIR}/log_HOST_PORT</code>
   * @param fs FileSystem
   * @param conf HBaseConfiguration
   * @throws IOException
   */
  public static List<Path> splitLog(final Path rootDir, final Path srcDir,
      final FileSystem fs, final HBaseConfiguration conf)
  throws IOException {
    long millis = System.currentTimeMillis();
    List<Path> splits = null;
    if (!fs.exists(srcDir)) {
      // Nothing to do
      return splits;
    }
    FileStatus [] logfiles = fs.listStatus(srcDir);
    if (logfiles == null || logfiles.length == 0) {
      // Nothing to do
      return splits;
    }
    LOG.info("Splitting " + logfiles.length + " hlog(s) in " +
      srcDir.toString());
    splits = splitLog(rootDir, logfiles, fs, conf);
    try {
      fs.delete(srcDir, true);
    } catch (IOException e) {
      e = RemoteExceptionHandler.checkIOException(e);
      IOException io = new IOException("Cannot delete: " + srcDir);
      io.initCause(e);
      throw io;
    }
    long endMillis = System.currentTimeMillis();
    LOG.info("hlog file splitting completed in " + (endMillis - millis) +
        " millis for " + srcDir.toString());
    return splits;
  }

  // Private immutable datastructure to hold Writer and its Path.
  private final static class WriterAndPath {
    final Path p;
    final SequenceFile.Writer w;
    WriterAndPath(final Path p, final SequenceFile.Writer w) {
      this.p = p;
      this.w = w;
    }
  }
  
  @SuppressWarnings("unchecked")
  public static Class<? extends HLogKey> getKeyClass(HBaseConfiguration conf) {
    return (Class<? extends HLogKey>) 
       conf.getClass("hbase.regionserver.hlog.keyclass", HLogKey.class);
  }
  
  public static HLogKey newKey(HBaseConfiguration conf) throws IOException {
    Class<? extends HLogKey> keyClass = getKeyClass(conf);
    try {
      return keyClass.newInstance();
    } catch (InstantiationException e) {
      throw new IOException("cannot create hlog key");
    } catch (IllegalAccessException e) {
      throw new IOException("cannot create hlog key");
    }
  }
  
  /*
   * @param rootDir
   * @param logfiles
   * @param fs
   * @param conf
   * @throws IOException
   * @return List of splits made.
   */
  private static List<Path> splitLog(final Path rootDir,
    final FileStatus [] logfiles, final FileSystem fs,
    final HBaseConfiguration conf)
  throws IOException {
    final Map<byte [], WriterAndPath> logWriters =
      Collections.synchronizedMap(
        new TreeMap<byte [], WriterAndPath>(Bytes.BYTES_COMPARATOR));
    List<Path> splits = null;
    
    // Number of threads to use when log splitting to rewrite the logs.
    // More means faster but bigger mem consumption.
    int logWriterThreads =
      conf.getInt("hbase.regionserver.hlog.splitlog.writer.threads", 3);
    
    // Number of logs to read into memory before writing to their appropriate 
    // regions when log splitting.  More means faster but bigger mem consumption
    int logFilesPerStep =
      conf.getInt("hbase.regionserver.hlog.splitlog.reader.threads", 3);

    // append support = we can avoid data loss (yay)
    // we open for append, then close to recover the correct file length
    final boolean appendSupport = isAppend(conf);

    // store corrupt logs for post-mortem analysis (empty string = discard)
    final String corruptDir = 
      conf.get("hbase.regionserver.hlog.splitlog.corrupt.dir", ".corrupt");

    List<Path> finishedFiles = new LinkedList<Path>();
    List<Path> corruptFiles = new LinkedList<Path>();

    try {
      int maxSteps = Double.valueOf(Math.ceil((logfiles.length * 1.0) / 
          logFilesPerStep)).intValue();
      for (int step = 0; step < maxSteps; step++) {
        
        // Step 1: read N log files into memory
        final Map<byte[], LinkedList<HLogEntry>> logEntries = 
          new TreeMap<byte[], LinkedList<HLogEntry>>(Bytes.BYTES_COMPARATOR);
        int endIndex = step == maxSteps - 1? logfiles.length: 
          step * logFilesPerStep + logFilesPerStep;
        for (int i = (step * logFilesPerStep); i < endIndex; i++) {
          Path curLogFile = logfiles[i].getPath();

          // make sure we get the right file length before opening for read
          recoverLog(fs, curLogFile, appendSupport);

          long length = fs.getFileStatus(curLogFile).getLen();
          if (LOG.isDebugEnabled()) {
            LOG.debug("Splitting hlog " + (i + 1) + " of " + logfiles.length +
              ": " + curLogFile + ", length=" + length);
          }
          SequenceFile.Reader in = null;
          boolean cleanRead = false;
          int count = 0;
          try {
            in = new SequenceFile.Reader(fs, curLogFile, conf);
            try {
              HLogKey key = newKey(conf);
              WALEdit val = new WALEdit();
              while (in.next(key, val)) {
                byte [] regionName = key.getRegionName();
                LinkedList<HLogEntry> queue = logEntries.get(regionName);
                if (queue == null) {
                  queue = new LinkedList<HLogEntry>();
                  LOG.debug("Adding queue for " + Bytes.toStringBinary(regionName));
                  logEntries.put(regionName, queue);
                }
                HLogEntry hle = new HLogEntry(val, key);
                queue.push(hle);
                count++;
                // Make the key and value new each time; otherwise same instance
                // is used over and over.
                key = newKey(conf);
                val = new WALEdit();
              }
              LOG.debug("Pushed=" + count + " entries from " + curLogFile);
              cleanRead = true;
            } catch (IOException e) {
              LOG.debug("IOE Pushed=" + count + " entries from " + curLogFile);
              e = RemoteExceptionHandler.checkIOException(e);
              if (!(e instanceof EOFException)) {
                String msg = "Exception processing " + curLogFile + 
                             " -- continuing. Possible DATA LOSS!";
                if (corruptDir.length() > 0) {
                  msg += "  Storing in hlog corruption directory.";
                }
                LOG.warn(msg, e);
              }
            }
          } catch (IOException e) {
            if (length <= 0) {
              LOG.warn("Empty hlog, continuing: " + logfiles[i]);
              cleanRead = true;
              continue;
            }
            throw e;
          } finally {
            try {
              if (in != null) {
                in.close();
              }
            } catch (IOException e) {
              LOG.warn("File.close() threw exception -- continuing, "
                     + "but marking file as corrupt.", e);
              cleanRead = false;
            }
            if (cleanRead) {
              finishedFiles.add(curLogFile);
            } else {
              corruptFiles.add(curLogFile);
            }
          }
        }

        // Step 2: Some regionserver log files have been read into memory.  
        //         Assign them to the appropriate region directory.
        class ThreadWithException extends Thread {
          ThreadWithException(String name) { super(name); }
          public IOException exception = null;
        }
        List<ThreadWithException> threadList = 
          new ArrayList<ThreadWithException>(logEntries.size());
        ExecutorService threadPool =
          Executors.newFixedThreadPool(logWriterThreads);
        for (final byte[] region : logEntries.keySet()) {
          ThreadWithException thread = new ThreadWithException(Bytes.toStringBinary(region)) {
            @Override
            public void run() {
              LinkedList<HLogEntry> entries = logEntries.get(region);
              LOG.debug("Thread got " + entries.size() + " to process");
              if(entries.size() <= 0) { 
                LOG.warn("Got a region with no entries to process.");
                return;
              }
              long threadTime = System.currentTimeMillis();
              try {
                int count = 0;
                // get the logfile associated with this region.  2 logs often
                // write to the same region, so persist this info across logs
                WriterAndPath wap = logWriters.get(region);
                if (wap == null) {
                  // first write to this region, make new logfile
                  assert entries.size() > 0;
                  Path logfile = new Path(HRegion.getRegionDir(HTableDescriptor
                      .getTableDir(rootDir, 
                                   entries.getFirst().getKey().getTablename()),
                      HRegionInfo.encodeRegionName(region)),
                      HREGION_OLDLOGFILE_NAME);

                  // If splitLog() was running when the user restarted his 
                  // cluster, then we could already have a 'logfile'. 
                  // Since we don't delete logs until everything is written to 
                  // their respective regions, we can safely remove this tmp.
                  if (fs.exists(logfile)) {
                    LOG.warn("Deleting old hlog file: " + logfile); 
                    fs.delete(logfile, true);
                  }
                  
                  // associate an OutputStream with this logfile
                  SequenceFile.Writer w =
                    SequenceFile.createWriter(fs, conf, logfile,
                      getKeyClass(conf), WALEdit.class, getCompressionType(conf));
                  wap = new WriterAndPath(logfile, w);
                  logWriters.put(region, wap);
                  if (LOG.isDebugEnabled()) {
                    LOG.debug("Creating new hlog file writer for path "
                        + logfile + " and region " + Bytes.toStringBinary(region));
                  }
                }
                
                // Items were added to the linkedlist oldest first. Pull them
                // out in that order.
                for (ListIterator<HLogEntry> i =
                  entries.listIterator(entries.size());
                    i.hasPrevious();) {
                  HLogEntry logEntry = i.previous();
                  wap.w.append(logEntry.getKey(), logEntry.getEdit());
                  count++;
                }
                
                if (LOG.isDebugEnabled()) {
                  LOG.debug("Applied " + count + " total edits to "
                      + Bytes.toStringBinary(region) + " in "
                      + (System.currentTimeMillis() - threadTime) + "ms");
                }
              } catch (IOException e) {
                e = RemoteExceptionHandler.checkIOException(e);
                LOG.warn("Got while writing region " 
                    + Bytes.toStringBinary(region) + " log " + e);
                e.printStackTrace();
                exception = e;
              }
            }
          };
          threadList.add(thread);
          threadPool.execute(thread);
        }
        threadPool.shutdown();
        // Wait for all threads to terminate
        try {
          for(int i = 0; !threadPool.awaitTermination(5, TimeUnit.SECONDS); i++) {
            LOG.debug("Waiting for hlog writers to terminate, iteration #" + i);
          }

        } catch(InterruptedException ex) {
          LOG.warn("Hlog writers were interrupted during splitLog().  "
              +"Retaining log files to avoid data loss.");
          throw new IOException(ex.getMessage(), ex.getCause());
        }
        
        // throw an exception if one of the threads reported one
        for (ThreadWithException t : threadList) {
          if (t.exception != null) {
            throw t.exception;
          }
        }
        
        // End of for loop. Rinse and repeat
      }
    } finally {
      splits = new ArrayList<Path>(logWriters.size());
      for (WriterAndPath wap : logWriters.values()) {
        wap.w.close();
        LOG.debug("Closed " + wap.p);
        splits.add(wap.p);
      }
    }

    // Step 3: All writes succeeded!  Get rid of the now-unnecessary logs
    for(Path p : finishedFiles) {
      if (LOG.isDebugEnabled()) {
        LOG.debug("Successfully split Hlog file.  Deleting " + p);
      }
      try {
        if (!fs.delete(p, true) && LOG.isDebugEnabled()) {
          LOG.debug("Delete of split Hlog (" + p + ") failed.");
        }
      } catch (IOException e) {
        // don't throw error here. worst case = double-read
        LOG.warn("Error deleting successfully split Hlog (" + p + ") -- " + e);
      }
    }
    for (Path p : corruptFiles) {
      if (corruptDir.length() > 0) {
        // store any corrupt logs for later analysis
        Path cp = new Path(conf.get(HBASE_DIR), corruptDir);
        if(!fs.exists(cp)) {
          fs.mkdirs(cp);
        }
        Path newp = new Path(cp, p.getName());
        if (!fs.exists(newp)) { 
          if (!fs.rename(p, newp)) {
            LOG.warn("Rename of " + p + " to " + newp + " failed.");
          } else {
            LOG.warn("Corrupt Hlog (" + p + ") moved to " + newp);
          }
        } else {
          LOG.warn("Corrupt Hlog (" + p + ") already moved to " + newp + 
                   ".  Ignoring");
        }
      } else {
        // data loss is less important than disk space, delete
        try {
          if (!fs.delete(p, true) ) {
            if (LOG.isDebugEnabled()) {
              LOG.debug("Delete of split Hlog " + p + " failed.");
            }
          } else {
            LOG.warn("Corrupt Hlog (" + p + ") deleted!");
          }
        } catch (IOException e) {
          LOG.warn("Error deleting corrupt Hlog (" + p + ") -- " + e);
        }
      }
    }

    return splits;
  }

 /*  
  * @param conf
  * @return True if append enabled and we have the syncFs in our path.
  */
  static boolean isAppend(final HBaseConfiguration conf) {
    boolean append = conf.getBoolean("dfs.support.append", false);
    if (append) {
      try {
        SequenceFile.Writer.class.getMethod("syncFs", new Class<?> []{});
        append = true;
      } catch (SecurityException e) {
      } catch (NoSuchMethodException e) {
        append = false;
      }
    }
    return append;
  }
  
  /**
   * Utility class that lets us keep track of the edit with it's key
   * Only used when splitting logs
   */
  public static class HLogEntry {
    private WALEdit edit;
    private HLogKey key;
    /**
     * Constructor for both params
     * @param edit log's edit
     * @param key log's key
     */
    public HLogEntry(WALEdit edit, HLogKey key) {
      super();
      this.edit = edit;
      this.key = key;
    }
    /**
     * Gets the edit
     * @return edit
     */
    public WALEdit getEdit() {
      return edit;
    }
    /**
     * Gets the key
     * @return key
     */
    public HLogKey getKey() {
      return key;
    }

    @Override
    public String toString() {
      return this.key + "=" + this.edit;
    }
  }

<<<<<<< HEAD
=======
  /**
   * Construct the HLog directory name
   * 
   * @param info HServerInfo for server
   * @return the HLog directory name
   */
  public static String getHLogDirectoryName(HServerInfo info) {
    return getHLogDirectoryName(info.getServerName());
  }

>>>>>>> b9e41678
  /*
   * Recover log.
   * Try and open log in append mode.
   * Doing this, we get a hold of the file that crashed writer
   * was writing to.  Once we have it, close it.  This will
   * allow subsequent reader to see up to last sync.
   * @param fs
   * @param p
   * @param append
   */
  public static void recoverLog(final FileSystem fs, final Path p,
      final boolean append) throws IOException {
    if (!append) {
      return;
    }

    // lease recovery not needed for local file system case.
    // currently, local file system doesn't implement append either.
    if (!(fs instanceof DistributedFileSystem)) {
      return;
    }

    LOG.debug("Recovering DFS lease for path " + p);
    long startWaiting = System.currentTimeMillis();

    // Trying recovery
    boolean recovered = false;
    while (!recovered) {
      try {
        FSDataOutputStream out = fs.append(p);
        out.close();
        recovered = true;
      } catch (IOException e) {
        e = RemoteExceptionHandler.checkIOException(e);
        if (e instanceof AlreadyBeingCreatedException) {
          // We expect that we'll get this message while the lease is still
          // within its soft limit, but if we get it past that, it means
          // that the RS is holding onto the file even though it lost its
          // znode. We could potentially abort after some time here.
          long waitedFor = System.currentTimeMillis() - startWaiting;

          if (waitedFor > FSConstants.LEASE_SOFTLIMIT_PERIOD) {
            LOG.warn("Waited " + waitedFor + "ms for lease recovery on " + p
            + ":" + e.getMessage());
          }
          try {
            Thread.sleep(1000);
          } catch (InterruptedException ex) {
            // ignore it and try again
          }
        } else {
          throw new IOException("Failed to open " + p + " for append", e);
        }
      }
    }
    LOG.info("Past out lease recovery");
  }
  
  /**
   * Construct the HLog directory name
   * 
   * @param info HServerInfo for server
   * @return the HLog directory name
   */
  public static String getHLogDirectoryName(HServerInfo info) {
    return getHLogDirectoryName(info.getServerName());
  }
  
  /**
   * Construct the HLog directory name
   * 
   * @param serverAddress
   * @param startCode
   * @return the HLog directory name
   */
  public static String getHLogDirectoryName(String serverAddress,
      long startCode) {
    if (serverAddress == null || serverAddress.length() == 0) {
      return null;
    }
    return getHLogDirectoryName(
        HServerInfo.getServerName(serverAddress, startCode));
  }
  
  /**
   * Construct the HLog directory name
   * 
   * @param serverName
   * @return the HLog directory name
   */
  public static String getHLogDirectoryName(String serverName) {
    StringBuilder dirName = new StringBuilder(HConstants.HREGION_LOGDIR_NAME);
    dirName.append("/");
    dirName.append(serverName);
    return dirName.toString();
  }

  private static void usage() {
    System.err.println("Usage: java org.apache.hbase.HLog" +
        " {--dump <logfile>... | --split <logdir>...}");
  }

  /**
   * Pass one or more log file names and it will either dump out a text version
   * on <code>stdout</code> or split the specified log files.
   *
   * @param args
   * @throws IOException
   */
  public static void main(String[] args) throws IOException {
    if (args.length < 2) {
      usage();
      System.exit(-1);
    }
    boolean dump = true;
    if (args[0].compareTo("--dump") != 0) {
      if (args[0].compareTo("--split") == 0) {
        dump = false;

      } else {
        usage();
        System.exit(-1);
      }
    }
    HBaseConfiguration conf = new HBaseConfiguration();
    FileSystem fs = FileSystem.get(conf);
    Path baseDir = new Path(conf.get(HBASE_DIR));
    for (int i = 1; i < args.length; i++) {
      Path logPath = new Path(args[i]);
      if (!fs.exists(logPath)) {
        throw new FileNotFoundException(args[i] + " does not exist");
      }
      if (dump) {
        if (!fs.isFile(logPath)) {
          throw new IOException(args[i] + " is not a file");
        }
        Reader log = new SequenceFile.Reader(fs, logPath, conf);
        try {
          HLogKey key = new HLogKey();
          KeyValue val = new KeyValue();
          while (log.next(key, val)) {
            System.out.println(key.toString() + " " + val.toString());
          }
        } finally {
          log.close();
        }
      } else {
        if (!fs.getFileStatus(logPath).isDir()) {
          throw new IOException(args[i] + " is not a directory");
        }
        splitLog(baseDir, logPath, fs, conf);
      }
    }
  }

  public static final long FIXED_OVERHEAD = ClassSize.align(
      ClassSize.OBJECT + (5 * ClassSize.REFERENCE) +
      ClassSize.ATOMIC_INTEGER + Bytes.SIZEOF_INT + (3 * Bytes.SIZEOF_LONG));
  
}<|MERGE_RESOLUTION|>--- conflicted
+++ resolved
@@ -22,9 +22,7 @@
 import java.io.EOFException;
 import java.io.FileNotFoundException;
 import java.io.IOException;
-import java.io.OutputStream;
 import java.io.UnsupportedEncodingException;
-import java.lang.reflect.Field;
 import java.lang.reflect.Method;
 import java.util.ArrayList;
 import java.util.Collections;
@@ -35,15 +33,14 @@
 import java.util.SortedMap;
 import java.util.TreeMap;
 import java.util.TreeSet;
+import java.util.concurrent.ConcurrentSkipListMap;
+import java.util.concurrent.ExecutorService;
+import java.util.concurrent.Executors;
+import java.util.concurrent.TimeUnit;
 import java.util.concurrent.atomic.AtomicInteger;
 import java.util.concurrent.atomic.AtomicLong;
 import java.util.concurrent.locks.Lock;
 import java.util.concurrent.locks.ReentrantLock;
-import java.util.concurrent.locks.Condition;
-import java.util.concurrent.ConcurrentSkipListMap;
-import java.util.concurrent.ExecutorService;
-import java.util.concurrent.Executors;
-import java.util.concurrent.TimeUnit;
 
 import org.apache.commons.logging.Log;
 import org.apache.commons.logging.LogFactory;
@@ -60,14 +57,9 @@
 import org.apache.hadoop.hbase.HTableDescriptor;
 import org.apache.hadoop.hbase.KeyValue;
 import org.apache.hadoop.hbase.RemoteExceptionHandler;
-import org.apache.hadoop.hbase.regionserver.HRegion;
 import org.apache.hadoop.hbase.util.Bytes;
 import org.apache.hadoop.hbase.util.ClassSize;
 import org.apache.hadoop.hbase.util.FSUtils;
-import org.apache.hadoop.hbase.util.Threads;
-import org.apache.hadoop.hdfs.DistributedFileSystem;
-import org.apache.hadoop.hdfs.protocol.AlreadyBeingCreatedException;
-import org.apache.hadoop.hdfs.protocol.FSConstants;
 import org.apache.hadoop.io.SequenceFile;
 import org.apache.hadoop.io.SequenceFile.CompressionType;
 import org.apache.hadoop.io.SequenceFile.Metadata;
@@ -75,15 +67,13 @@
 import org.apache.hadoop.io.compress.DefaultCodec;
 
 /**
- * HLog stores all the edits to the HStore. Its the hbase write-ahead-log   
- * implementation.
+ * HLog stores all the edits to the HStore.
  *
  * It performs logfile-rolling, so external callers are not aware that the
  * underlying file is being rolled.
  *
  * <p>
- * There is one HLog per RegionServer.  All edits for all Regions carried by
- * a particular RegionServer are entered first in the HLog.
+ * A single HLog is used by several HRegions simultaneously.
  *
  * <p>
  * Each HRegion is identified by a unique long <code>int</code>. HRegions do
@@ -113,7 +103,7 @@
 public class HLog implements HConstants, Syncable {
   static final Log LOG = LogFactory.getLog(HLog.class);
   private static final String HLOG_DATFILE = "hlog.dat.";
-  public static final byte [] METAFAMILY = Bytes.toBytes("METAFAMILY");
+  static final byte [] METAFAMILY = Bytes.toBytes("METAFAMILY");
   static final byte [] METAROW = Bytes.toBytes("METAROW");
   private final FileSystem fs;
   private final Path dir;
@@ -123,14 +113,10 @@
   private final long blocksize;
   private final int flushlogentries;
   private final AtomicInteger unflushedEntries = new AtomicInteger(0);
-  private final Method syncfs;       // refers to SequenceFileWriter.syncFs()
-  private OutputStream hdfs_out;     // OutputStream associated with the current SequenceFile.writer
-  private int initialReplication;    // initial replication factor of SequenceFile.writer
-  private Method getNumCurrentReplicas; // refers to DFSOutputStream.getNumCurrentReplicas
+  private volatile long lastLogFlushTime;
+  private final boolean append;
+  private final Method syncfs;
   private final static Object [] NO_ARGS = new Object []{};
-  
-  // used to indirectly tell syncFs to force the sync
-  private boolean forceSync = false;
 
   /*
    * Current log file.
@@ -145,7 +131,6 @@
 
   /*
    * Map of regions to first sequence/edit id in their memstore.
-   * The sequenceid is the id of the last write into the current HLog.
    */
   private final ConcurrentSkipListMap<byte [], Long> lastSeqWritten =
     new ConcurrentSkipListMap<byte [], Long>(Bytes.BYTES_COMPARATOR);
@@ -154,14 +139,14 @@
 
   private final AtomicLong logSeqNum = new AtomicLong(0);
 
-  // The timestamp (in ms) when the log file was created.
   private volatile long filenum = -1;
   
-  //number of transactions in the current Hlog.
   private final AtomicInteger numEntries = new AtomicInteger(0);
 
-  // If > than this size, roll the log. This is typically 0.95 times the size 
-  // of the default Hdfs block size.
+  // Size of edits written so far. Used figuring when to rotate logs.
+  private final AtomicLong editsSize = new AtomicLong(0);
+
+  // If > than this size, roll the log.
   private final long logrollsize;
 
   // This lock prevents starting a log roll during a cache flush.
@@ -173,18 +158,13 @@
   private final Object updateLock = new Object();
 
   private final boolean enabled;
-   
+
   /*
    * If more than this many logs, force flush of oldest region to oldest edit
    * goes to disk.  If too many and we crash, then will take forever replaying.
    * Keep the number of logs tidy.
    */
   private final int maxLogs;
-
-  /**
-   * Thread that handles group commit
-   */
-  private final LogSyncer logSyncerThread;
 
   static byte [] COMPLETE_CACHE_FLUSH;
   static {
@@ -248,14 +228,15 @@
     this.conf = conf;
     this.listener = listener;
     this.flushlogentries =
-      conf.getInt("hbase.regionserver.flushlogentries", 1);
+      conf.getInt("hbase.regionserver.flushlogentries", 100);
     this.blocksize = conf.getLong("hbase.regionserver.hlog.blocksize",
       this.fs.getDefaultBlockSize());
     // Roll at 95% of block size.
     float multi = conf.getFloat("hbase.regionserver.logroll.multiplier", 0.95f);
     this.logrollsize = (long)(this.blocksize * multi);
     this.optionalFlushInterval =
-      conf.getLong("hbase.regionserver.optionallogflushinterval", 1 * 1000);
+      conf.getLong("hbase.regionserver.optionallogflushinterval", 10 * 1000);
+    this.lastLogFlushTime = System.currentTimeMillis();
     if (fs.exists(dir)) {
       throw new IOException("Target HLog directory already exists: " + dir);
     }
@@ -267,37 +248,14 @@
       ", enabled=" + this.enabled +
       ", flushlogentries=" + this.flushlogentries +
       ", optionallogflushinternal=" + this.optionalFlushInterval + "ms");
-
     rollWriter();
-
-    // handle the reflection necessary to call getNumCurrentReplicas()
-    this.getNumCurrentReplicas = null;
-    if(this.hdfs_out != null) {
+    // Test if syncfs is available.
+    this.append = isAppend(conf);
+    Method m = null;
+    if (this.append) {
       try {
-        this.getNumCurrentReplicas = 
-          this.hdfs_out.getClass().getMethod("getNumCurrentReplicas", 
-                                             new Class<?> []{});
-        this.getNumCurrentReplicas.setAccessible(true);
-      } catch (NoSuchMethodException e) {
-        // Thrown if getNumCurrentReplicas() function isn't available
-      } catch (SecurityException e) {
-        // Thrown if we can't get access to getNumCurrentReplicas()
-        this.getNumCurrentReplicas = null; // could happen on setAccessible()
-      }
-    }
-    if(this.getNumCurrentReplicas != null) {
-      LOG.info("Using getNumCurrentReplicas--HDFS-826");
-    } else {
-      LOG.info("getNumCurrentReplicas--HDFS-826 not available" );
-    }
-    
-    // Test if syncfs is available.
-    Method m = null;
-    if (isAppend(conf)) {
-      try {
-        // function pointer to writer.syncFs()
         m = this.writer.getClass().getMethod("syncFs", new Class<?> []{});
-        LOG.info("Using syncFs--hadoop-4379");
+        LOG.debug("Using syncFs--hadoop-4379");
       } catch (SecurityException e) {
         throw new IOException("Failed test for syncfs", e);
       } catch (NoSuchMethodException e) {
@@ -306,10 +264,6 @@
       }
     }
     this.syncfs = m;
-  
-    logSyncerThread = new LogSyncer(this.optionalFlushInterval);
-    Threads.setDaemonThreadRunning(logSyncerThread,
-        Thread.currentThread().getName() + ".logSyncer");
   }
 
   /**
@@ -328,7 +282,7 @@
     // Compression makes no sense for commit log.  Always return NONE.
     return CompressionType.NONE;
   }
-  
+
   /**
    * Called by HRegionServer when it opens a new region to ensure that log
    * sequence numbers are always greater than the latest sequence number of the
@@ -337,7 +291,7 @@
    * @param newvalue We'll set log edit/sequence number to this value if it
    * is greater than the current value.
    */
-  public void setSequenceNumber(final long newvalue) {
+  void setSequenceNumber(final long newvalue) {
     for (long id = this.logSeqNum.get(); id < newvalue &&
         !this.logSeqNum.compareAndSet(id, newvalue); id = this.logSeqNum.get()) {
       // This could spin on occasion but better the occasional spin than locking
@@ -389,31 +343,10 @@
         this.filenum = System.currentTimeMillis();
         Path newPath = computeFilename(this.filenum);
         this.writer = createWriter(newPath);
-        this.initialReplication = fs.getFileStatus(newPath).getReplication();
-
-        // Get at the private FSDataOutputStream inside in SequenceFile.
-        // Make it accessible.  Our goal is to get at the underlying
-        // DFSOutputStream so that we can find out HDFS pipeline errors proactively.
-        try {
-          final Field field = writer.getClass().getDeclaredField("out");
-          field.setAccessible(true);
-          // get variable: writer.out
-          FSDataOutputStream writer_out = 
-            (FSDataOutputStream)field.get(writer);
-          // writer's OutputStream: writer.out.getWrappedStream()
-          // important: only valid for the lifetime of this.writer
-          this.hdfs_out = writer_out.getWrappedStream();
-        } catch (NoSuchFieldException ex) {
-          this.hdfs_out = null;
-        } catch (Exception ex) {
-          LOG.error("Problem obtaining hdfs_out: " + ex);
-          this.hdfs_out = null;
-        }
-        
         LOG.info((oldFile != null?
             "Roll " + FSUtils.getPath(oldFile) + ", entries=" +
             this.numEntries.get() +
-            ", filesize=" +
+            ", calcsize=" + this.editsSize.get() + ", filesize=" +
             this.fs.getFileStatus(oldFile).getLen() + ". ": "") +
           "New hlog " + FSUtils.getPath(newPath));
         // Can we delete any of the old log files?
@@ -432,6 +365,8 @@
           }
         }
         this.numEntries.set(0);
+        this.editsSize.set(0);
+        updateLock.notifyAll();
       }
     } finally {
       this.cacheFlushLock.unlock();
@@ -440,16 +375,11 @@
   }
 
   protected SequenceFile.Writer createWriter(Path path) throws IOException {
-    return createWriter(path, HLogKey.class, WALEdit.class);
+    return createWriter(path, HLogKey.class, KeyValue.class);
   }
   
-  // usage: see TestLogRolling.java
-  OutputStream getOutputStream() {
-    return this.hdfs_out;
-  }
-
   protected SequenceFile.Writer createWriter(Path path,
-      Class<? extends HLogKey> keyClass, Class<? extends WALEdit> valueClass)
+      Class<? extends HLogKey> keyClass, Class<? extends KeyValue> valueClass)
       throws IOException {
     return SequenceFile.createWriter(this.fs, this.conf, path, keyClass,
         valueClass, fs.getConf().getInt("io.file.buffer.size", 4096), fs
@@ -609,14 +539,6 @@
    * @throws IOException
    */
   public void close() throws IOException {
-    try {
-      logSyncerThread.interrupt();
-      // Make sure we synced everything
-      logSyncerThread.join(this.optionalFlushInterval*2);
-    } catch (InterruptedException e) {
-      LOG.error("Exception while waiting for syncer thread to die", e);
-    }
-
     cacheFlushLock.lock();
     try {
       synchronized (updateLock) {
@@ -625,6 +547,7 @@
           LOG.debug("closing hlog writer in " + this.dir.toString());
         }
         this.writer.close();
+        updateLock.notifyAll();
       }
     } finally {
       cacheFlushLock.unlock();
@@ -638,13 +561,12 @@
    * @param now Time of this edit write.
    * @throws IOException
    */
-  public void append(HRegionInfo regionInfo, WALEdit logEdit,
-    final long now,
-    final boolean isMetaRegion)
+  public void append(HRegionInfo regionInfo, KeyValue logEdit,
+    final long now)
   throws IOException {
     byte [] regionName = regionInfo.getRegionName();
     byte [] tableName = regionInfo.getTableDesc().getName();
-    this.append(regionInfo, makeKey(regionName, tableName, -1, now), logEdit, isMetaRegion);
+    this.append(regionInfo, makeKey(regionName, tableName, -1, now), logEdit);
   }
 
   /**
@@ -666,8 +588,7 @@
    * @param logKey
    * @throws IOException
    */
-  public void append(HRegionInfo regionInfo, HLogKey logKey, WALEdit logEdit,
-                     final boolean isMetaRegion)
+  public void append(HRegionInfo regionInfo, HLogKey logKey, KeyValue logEdit)
   throws IOException {
     if (this.closed) {
       throw new IOException("Cannot append; log is closed");
@@ -682,13 +603,16 @@
       // region being flushed is removed if the sequence number of the flush
       // is greater than or equal to the value in lastSeqWritten.
       this.lastSeqWritten.putIfAbsent(regionName, Long.valueOf(seqNum));
-      doWrite(logKey, logEdit);
-      this.unflushedEntries.incrementAndGet();
+      boolean sync = regionInfo.isMetaRegion() || regionInfo.isRootRegion();
+      doWrite(logKey, logEdit, sync);
       this.numEntries.incrementAndGet();
-    }
-
-    // sync txn to file system
-    this.sync(isMetaRegion);
+      updateLock.notifyAll();
+    }
+    if (this.editsSize.get() > this.logrollsize) {
+      if (listener != null) {
+        listener.logRollRequested();
+      }
+    }
   }
 
   /**
@@ -711,223 +635,72 @@
    * @param regionName
    * @param tableName
    * @param edits
+   * @param sync
    * @param now
-   * @param isMetaRegion
    * @throws IOException
    */
-  public void append(byte [] regionName, byte [] tableName, WALEdit edits,
-    final long now, final boolean isMetaRegion)
+  public void append(byte [] regionName, byte [] tableName, List<KeyValue> edits,
+    boolean sync, final long now)
   throws IOException {
     if (this.closed) {
       throw new IOException("Cannot append; log is closed");
     }
-
+    long seqNum [] = obtainSeqNum(edits.size());
     synchronized (this.updateLock) {
-      long seqNum = obtainSeqNum();
       // The 'lastSeqWritten' map holds the sequence number of the oldest
       // write for each region (i.e. the first edit added to the particular
       // memstore). . When the cache is flushed, the entry for the
       // region being flushed is removed if the sequence number of the flush
       // is greater than or equal to the value in lastSeqWritten.
-      this.lastSeqWritten.putIfAbsent(regionName, seqNum);
+      this.lastSeqWritten.putIfAbsent(regionName, Long.valueOf(seqNum[0]));
       int counter = 0;
-
-      HLogKey logKey = makeKey(regionName, tableName, seqNum, now);
-      doWrite(logKey, edits);
-      this.numEntries.incrementAndGet();
-
-      // Only count 1 row as an unflushed entry
-      this.unflushedEntries.incrementAndGet();
-    }
-
-    // sync txn to file system
-    this.sync(isMetaRegion);
-  }
-
-  /**
-    * This thread is responsible to call syncFs and buffer up the writers while
-    * it happens.
-    */
-   class LogSyncer extends Thread {
- 
-     // Using fairness to make sure locks are given in order
-     private final ReentrantLock lock = new ReentrantLock(true);
-
-     // Condition used to wait until we have something to sync
-     private final Condition queueEmpty = lock.newCondition();
- 
-    // Condition used to signal that the sync is done
-    private final Condition syncDone = lock.newCondition();
-
-    private final long optionalFlushInterval;
-
-    private boolean syncerShuttingDown = false;
-
-    LogSyncer(long optionalFlushInterval) {
-      this.optionalFlushInterval = optionalFlushInterval;
-    }
-
-    @Override
-    public void run() {
+      for (KeyValue kv: edits) {
+        HLogKey logKey = makeKey(regionName, tableName, seqNum[counter++], now);
+        doWrite(logKey, kv, sync);
+        this.numEntries.incrementAndGet();
+      }
+      updateLock.notifyAll();
+    }
+    if (this.editsSize.get() > this.logrollsize) {
+        requestLogRoll();
+    }
+  }
+
+  public void sync() throws IOException {
+    lastLogFlushTime = System.currentTimeMillis();
+    if (this.append && syncfs != null) {
       try {
-        lock.lock();
-         // awaiting with a timeout doesn't always
-         // throw exceptions on interrupt
-         while(!this.isInterrupted()) {
- 
-           // Wait until something has to be hflushed or do it if we waited
-           // enough time (useful if something appends but does not hflush).
-           // 0 or less means that it timed out and maybe waited a bit more.
-           if (!(queueEmpty.awaitNanos(
-                   this.optionalFlushInterval*1000000) <= 0)) {
-             forceSync = true;
-           }
- 
-           // We got the signal, let's hflush. We currently own the lock so new
-           // writes are waiting to acquire it in addToSyncQueue while the ones
-           // we hflush are waiting on await()
-           hflush();
- 
-           // Release all the clients waiting on the hflush. Notice that we still
-           // own the lock until we get back to await at which point all the
-           // other threads waiting will first acquire and release locks
-           syncDone.signalAll();
-         }
-       } catch (IOException e) {
-         LOG.error("Error while syncing, requesting close of hlog ", e);
-         requestLogRoll();
-       } catch (InterruptedException e) {
-         LOG.debug(getName() + "interrupted while waiting for sync requests");
-       } finally {
-         syncerShuttingDown = true;
-         syncDone.signalAll();
-         lock.unlock();
-         LOG.info(getName() + " exiting");
-       }
-     }
- 
-     /**
-      * This method first signals the thread that there's a sync needed
-      * and then waits for it to happen before returning.
-      */
-     public void addToSyncQueue(boolean force) {
- 
-       // Don't bother if somehow our append was already hflush
-       if (unflushedEntries.get() == 0) {
-         return;
-       }
-       lock.lock();
-       try {
-         if (syncerShuttingDown) {
-           LOG.warn(getName() + " was shut down while waiting for sync");
-           return;
-         }
-         if(force) {
-           forceSync = true;
-         }
-         // Wake the thread
-         queueEmpty.signal();
- 
-         // Wait for it to hflush
-         syncDone.await();
-       } catch (InterruptedException e) {
-         LOG.debug(getName() + " was interrupted while waiting for sync", e);
-       }
-       finally {
-         lock.unlock();
-       }
-    }
-  }
-
-  public void sync() {
-    sync(false);
-  }
-
-  /**
-   * This method calls the LogSyncer in order to group commit the sync
-   * with other threads.
-   * @param force For catalog regions, force the sync to happen
-   */
-  public void sync(boolean force) {
-    logSyncerThread.addToSyncQueue(force);
-  }
-  
-  protected void hflush() throws IOException {
-    synchronized (this.updateLock) {
-      if (this.closed) {
-        return;
-      }
-
-      boolean logRollRequested = false;
-
-      if (this.forceSync ||
-         this.unflushedEntries.get() >= this.flushlogentries) {
-        try {
-          long now = System.currentTimeMillis();
-          this.writer.sync();
-          if (this.syncfs != null) {
-            try {
-             this.syncfs.invoke(this.writer, NO_ARGS); 
-            } catch (Exception e) {
-              throw new IOException("Reflection", e);
-            }
+        this.syncfs.invoke(this.writer, NO_ARGS);
+      } catch (Exception e) {
+        throw new IOException("Reflection", e);
+      }
+    } else {
+      this.writer.sync();
+    }
+    this.unflushedEntries.set(0);
+    syncTime += System.currentTimeMillis() - lastLogFlushTime;
+    syncOps++;
+  }
+
+  void optionalSync() {
+    if (!this.closed) {
+      long now = System.currentTimeMillis();
+      synchronized (updateLock) {
+        if (((now - this.optionalFlushInterval) > this.lastLogFlushTime) &&
+            this.unflushedEntries.get() > 0) {
+          try {
+            sync();
+          } catch (IOException e) {
+            LOG.error("Error flushing hlog", e);
           }
-          this.syncTime += System.currentTimeMillis() - now;
-          this.syncOps++;
-          this.forceSync = false;
-          this.unflushedEntries.set(0);
-            
-          // if the number of replicas in HDFS has fallen below the initial   
-          // value, then roll logs.   
-          try {
-            int numCurrentReplicas = getLogReplication();
-            if (numCurrentReplicas != 0 &&  
-                numCurrentReplicas < this.initialReplication) {  
-              LOG.warn("HDFS pipeline error detected. " +   
-                  "Found " + numCurrentReplicas + " replicas but expecting " +
-                  this.initialReplication + " replicas. " +  
-                  " Requesting close of hlog.");  
-              requestLogRoll();
-              logRollRequested = true;
-            } 
-          } catch (Exception e) {   
-              LOG.warn("Unable to invoke DFSOutputStream.getNumCurrentReplicas" + e +
-                       " still proceeding ahead...");  
-          }
-        } catch (IOException e) {
-          LOG.fatal("Could not append. Requesting close of hlog", e);
-          requestLogRoll();
-          throw e;
         }
       }
-
-      if (!logRollRequested && (this.writer.getLength() > this.logrollsize)) {
-        requestLogRoll();
-      }
-    }
-  }
-  
-  /**
-   * This method gets the datanode replication count for the current HLog.
-   *
-   * If the pipeline isn't started yet or is empty, you will get the default 
-   * replication factor.  Therefore, if this function returns 0, it means you 
-   * are not properly running with the HDFS-826 patch.
-   * 
-   * @throws Exception
-   */
-  int getLogReplication() throws Exception {
-    if(this.getNumCurrentReplicas != null && this.hdfs_out != null) {
-      Object repl = this.getNumCurrentReplicas.invoke(this.hdfs_out, NO_ARGS);
-      if (repl instanceof Integer) {  
-        return ((Integer)repl).intValue();  
-      }
-    }
-    return 0;
-  }
-  
-  boolean canGetCurReplicas() {
-    return this.getNumCurrentReplicas != null;
+      long took = System.currentTimeMillis() - now;
+      if (took > 1000) {
+        LOG.warn(Thread.currentThread().getName() + " took " + took +
+          "ms optional sync'ing hlog; editcount=" + this.numEntries.get());
+      }
+    }
   }
 
   private void requestLogRoll() {
@@ -936,12 +709,13 @@
     }
   }
   
-  private void doWrite(HLogKey logKey, WALEdit logEdit)
+  private void doWrite(HLogKey logKey, KeyValue logEdit, boolean sync)
   throws IOException {
     if (!this.enabled) {
       return;
     }
     try {
+      this.editsSize.addAndGet(logKey.heapSize() + logEdit.heapSize());
       long now = System.currentTimeMillis();
       this.writer.append(logKey, logEdit);
       long took = System.currentTimeMillis() - now;
@@ -951,6 +725,9 @@
         LOG.warn(Thread.currentThread().getName() + " took " + took +
           "ms appending an edit to hlog; editcount=" + this.numEntries.get());
       }
+      if (sync || this.unflushedEntries.incrementAndGet() >= flushlogentries) {
+        sync();
+      }
     } catch (IOException e) {
       LOG.fatal("Could not append. Requesting close of hlog", e);
       requestLogRoll();
@@ -1001,7 +778,7 @@
    * @see #completeCacheFlush(byte [], byte [], long, boolean)
    * @see #abortCacheFlush()
    */
-  public long startCacheFlush() {
+  long startCacheFlush() {
     this.cacheFlushLock.lock();
     return obtainSeqNum();
   }
@@ -1016,9 +793,8 @@
    * @param logSeqId
    * @throws IOException
    */
-  public void completeCacheFlush(final byte [] regionName, final byte [] tableName,
-    final long logSeqId,
-    final boolean isMetaRegion)
+  void completeCacheFlush(final byte [] regionName, final byte [] tableName,
+    final long logSeqId)
   throws IOException {
     try {
       if (this.closed) {
@@ -1026,11 +802,8 @@
       }
       synchronized (updateLock) {
         long now = System.currentTimeMillis();
-        KeyValue edit = completeCacheFlushLogEdit();
-        WALEdit edits = new WALEdit();
-        edits.add(edit);
         this.writer.append(makeKey(regionName, tableName, logSeqId, System.currentTimeMillis()), 
-          edits);
+            completeCacheFlushLogEdit());
         writeTime += System.currentTimeMillis() - now;
         writeOps++;
         this.numEntries.incrementAndGet();
@@ -1038,10 +811,8 @@
         if (seq != null && logSeqId >= seq.longValue()) {
           this.lastSeqWritten.remove(regionName);
         }
-      }
-      // sync txn to file system
-      this.sync(isMetaRegion);
-
+        updateLock.notifyAll();
+      }
     } finally {
       this.cacheFlushLock.unlock();
     }
@@ -1058,7 +829,7 @@
    * currently is a restart of the regionserver so the snapshot content dropped
    * by the failure gets restored to the memstore.
    */
-  public void abortCacheFlush() {
+  void abortCacheFlush() {
     this.cacheFlushLock.unlock();
   }
 
@@ -1123,13 +894,12 @@
     }
   }
   
-  @SuppressWarnings("unchecked")
-  public static Class<? extends HLogKey> getKeyClass(HBaseConfiguration conf) {
-    return (Class<? extends HLogKey>) 
-       conf.getClass("hbase.regionserver.hlog.keyclass", HLogKey.class);
+   static Class<? extends HLogKey> getKeyClass(HBaseConfiguration conf) {
+     return (Class<? extends HLogKey>) conf
+        .getClass("hbase.regionserver.hlog.keyclass", HLogKey.class);
   }
   
-  public static HLogKey newKey(HBaseConfiguration conf) throws IOException {
+   static HLogKey newKey(HBaseConfiguration conf) throws IOException {
     Class<? extends HLogKey> keyClass = getKeyClass(conf);
     try {
       return keyClass.newInstance();
@@ -1139,7 +909,7 @@
       throw new IOException("cannot create hlog key");
     }
   }
-  
+
   /*
    * @param rootDir
    * @param logfiles
@@ -1162,51 +932,38 @@
     int logWriterThreads =
       conf.getInt("hbase.regionserver.hlog.splitlog.writer.threads", 3);
     
-    // Number of logs to read into memory before writing to their appropriate 
-    // regions when log splitting.  More means faster but bigger mem consumption
-    int logFilesPerStep =
+    // Number of logs to read concurrently when log splitting.
+    // More means faster but bigger mem consumption  */
+    int concurrentLogReads =
       conf.getInt("hbase.regionserver.hlog.splitlog.reader.threads", 3);
-
-    // append support = we can avoid data loss (yay)
-    // we open for append, then close to recover the correct file length
-    final boolean appendSupport = isAppend(conf);
-
-    // store corrupt logs for post-mortem analysis (empty string = discard)
-    final String corruptDir = 
-      conf.get("hbase.regionserver.hlog.splitlog.corrupt.dir", ".corrupt");
-
-    List<Path> finishedFiles = new LinkedList<Path>();
-    List<Path> corruptFiles = new LinkedList<Path>();
-
+    // Is append supported?
+    boolean append = isAppend(conf);
     try {
       int maxSteps = Double.valueOf(Math.ceil((logfiles.length * 1.0) / 
-          logFilesPerStep)).intValue();
+          concurrentLogReads)).intValue();
       for (int step = 0; step < maxSteps; step++) {
-        
-        // Step 1: read N log files into memory
         final Map<byte[], LinkedList<HLogEntry>> logEntries = 
           new TreeMap<byte[], LinkedList<HLogEntry>>(Bytes.BYTES_COMPARATOR);
+        // Stop at logfiles.length when it's the last step
         int endIndex = step == maxSteps - 1? logfiles.length: 
-          step * logFilesPerStep + logFilesPerStep;
-        for (int i = (step * logFilesPerStep); i < endIndex; i++) {
-          Path curLogFile = logfiles[i].getPath();
-
-          // make sure we get the right file length before opening for read
-          recoverLog(fs, curLogFile, appendSupport);
-
-          long length = fs.getFileStatus(curLogFile).getLen();
+          step * concurrentLogReads + concurrentLogReads;
+        for (int i = (step * concurrentLogReads); i < endIndex; i++) {
+          // Check for possibly empty file. With appends, currently Hadoop 
+          // reports a zero length even if the file has been sync'd. Revisit if
+          // HADOOP-4751 is committed.
+          long length = logfiles[i].getLen();
           if (LOG.isDebugEnabled()) {
             LOG.debug("Splitting hlog " + (i + 1) + " of " + logfiles.length +
-              ": " + curLogFile + ", length=" + length);
+              ": " + logfiles[i].getPath() + ", length=" + logfiles[i].getLen());
           }
+          recoverLog(fs, logfiles[i].getPath(), append);
           SequenceFile.Reader in = null;
-          boolean cleanRead = false;
           int count = 0;
           try {
-            in = new SequenceFile.Reader(fs, curLogFile, conf);
+            in = new SequenceFile.Reader(fs, logfiles[i].getPath(), conf);
             try {
               HLogKey key = newKey(conf);
-              WALEdit val = new WALEdit();
+              KeyValue val = new KeyValue();
               while (in.next(key, val)) {
                 byte [] regionName = key.getRegionName();
                 LinkedList<HLogEntry> queue = logEntries.get(regionName);
@@ -1221,26 +978,22 @@
                 // Make the key and value new each time; otherwise same instance
                 // is used over and over.
                 key = newKey(conf);
-                val = new WALEdit();
+                val = new KeyValue();
               }
-              LOG.debug("Pushed=" + count + " entries from " + curLogFile);
-              cleanRead = true;
+              LOG.debug("Pushed=" + count + " entries from " +
+                logfiles[i].getPath());
             } catch (IOException e) {
-              LOG.debug("IOE Pushed=" + count + " entries from " + curLogFile);
+              LOG.debug("IOE Pushed=" + count + " entries from " +
+                logfiles[i].getPath());
               e = RemoteExceptionHandler.checkIOException(e);
               if (!(e instanceof EOFException)) {
-                String msg = "Exception processing " + curLogFile + 
-                             " -- continuing. Possible DATA LOSS!";
-                if (corruptDir.length() > 0) {
-                  msg += "  Storing in hlog corruption directory.";
-                }
-                LOG.warn(msg, e);
+                LOG.warn("Exception processing " + logfiles[i].getPath() +
+                    " -- continuing. Possible DATA LOSS!", e);
               }
             }
           } catch (IOException e) {
             if (length <= 0) {
-              LOG.warn("Empty hlog, continuing: " + logfiles[i]);
-              cleanRead = true;
+              LOG.warn("Empty hlog, continuing: " + logfiles[i] + " count=" + count, e);
               continue;
             }
             throw e;
@@ -1250,99 +1003,96 @@
                 in.close();
               }
             } catch (IOException e) {
-              LOG.warn("File.close() threw exception -- continuing, "
-                     + "but marking file as corrupt.", e);
-              cleanRead = false;
+              LOG.warn("Close in finally threw exception -- continuing", e);
             }
-            if (cleanRead) {
-              finishedFiles.add(curLogFile);
-            } else {
-              corruptFiles.add(curLogFile);
-            }
+            // Delete the input file now so we do not replay edits. We could
+            // have gotten here because of an exception. If so, probably
+            // nothing we can do about it. Replaying it, it could work but we
+            // could be stuck replaying for ever. Just continue though we
+            // could have lost some edits.
+            fs.delete(logfiles[i].getPath(), true);
           }
         }
-
-        // Step 2: Some regionserver log files have been read into memory.  
-        //         Assign them to the appropriate region directory.
-        class ThreadWithException extends Thread {
-          ThreadWithException(String name) { super(name); }
-          public IOException exception = null;
-        }
-        List<ThreadWithException> threadList = 
-          new ArrayList<ThreadWithException>(logEntries.size());
         ExecutorService threadPool =
           Executors.newFixedThreadPool(logWriterThreads);
-        for (final byte[] region : logEntries.keySet()) {
-          ThreadWithException thread = new ThreadWithException(Bytes.toStringBinary(region)) {
+        for (final byte[] key : logEntries.keySet()) {
+          Thread thread = new Thread(Bytes.toStringBinary(key)) {
             @Override
             public void run() {
-              LinkedList<HLogEntry> entries = logEntries.get(region);
+              LinkedList<HLogEntry> entries = logEntries.get(key);
               LOG.debug("Thread got " + entries.size() + " to process");
-              if(entries.size() <= 0) { 
-                LOG.warn("Got a region with no entries to process.");
-                return;
-              }
               long threadTime = System.currentTimeMillis();
               try {
                 int count = 0;
-                // get the logfile associated with this region.  2 logs often
-                // write to the same region, so persist this info across logs
-                WriterAndPath wap = logWriters.get(region);
-                if (wap == null) {
-                  // first write to this region, make new logfile
-                  assert entries.size() > 0;
-                  Path logfile = new Path(HRegion.getRegionDir(HTableDescriptor
-                      .getTableDir(rootDir, 
-                                   entries.getFirst().getKey().getTablename()),
-                      HRegionInfo.encodeRegionName(region)),
-                      HREGION_OLDLOGFILE_NAME);
-
-                  // If splitLog() was running when the user restarted his 
-                  // cluster, then we could already have a 'logfile'. 
-                  // Since we don't delete logs until everything is written to 
-                  // their respective regions, we can safely remove this tmp.
-                  if (fs.exists(logfile)) {
-                    LOG.warn("Deleting old hlog file: " + logfile); 
-                    fs.delete(logfile, true);
-                  }
-                  
-                  // associate an OutputStream with this logfile
-                  SequenceFile.Writer w =
-                    SequenceFile.createWriter(fs, conf, logfile,
-                      getKeyClass(conf), WALEdit.class, getCompressionType(conf));
-                  wap = new WriterAndPath(logfile, w);
-                  logWriters.put(region, wap);
-                  if (LOG.isDebugEnabled()) {
-                    LOG.debug("Creating new hlog file writer for path "
-                        + logfile + " and region " + Bytes.toStringBinary(region));
-                  }
-                }
-                
                 // Items were added to the linkedlist oldest first. Pull them
                 // out in that order.
                 for (ListIterator<HLogEntry> i =
                   entries.listIterator(entries.size());
                     i.hasPrevious();) {
                   HLogEntry logEntry = i.previous();
+                  WriterAndPath wap = logWriters.get(key);
+                  if (wap == null) {
+                    Path logfile = new Path(HRegion.getRegionDir(HTableDescriptor
+                        .getTableDir(rootDir, logEntry.getKey().getTablename()),
+                        HRegionInfo.encodeRegionName(key)),
+                        HREGION_OLDLOGFILE_NAME);
+                    Path oldlogfile = null;
+                    SequenceFile.Reader old = null;
+                    if (fs.exists(logfile)) {
+                      FileStatus stat = fs.getFileStatus(logfile);
+                      if (stat.getLen() <= 0) {
+                        LOG.warn("Old hlog file " + logfile + " is zero " +
+                          "length. Deleting existing file");
+                        fs.delete(logfile, false);
+                      } else {
+                        LOG.warn("Old hlog file " + logfile + " already " +
+                          "exists. Copying existing file to new file");
+                        oldlogfile = new Path(logfile.toString() + ".old");
+                        fs.rename(logfile, oldlogfile);
+                        old = new SequenceFile.Reader(fs, oldlogfile, conf);
+                      }
+                    }
+                    SequenceFile.Writer w =
+                      SequenceFile.createWriter(fs, conf, logfile,
+                        getKeyClass(conf), KeyValue.class, getCompressionType(conf));
+                    wap = new WriterAndPath(logfile, w);
+                    logWriters.put(key, wap);
+                    if (LOG.isDebugEnabled()) {
+                      LOG.debug("Creating new hlog file writer for path "
+                          + logfile + " and region " + Bytes.toStringBinary(key));
+                    }
+
+                    if (old != null) {
+                      // Copy from existing log file
+                      HLogKey oldkey = newKey(conf);
+                      KeyValue oldval = new KeyValue();
+                      for (; old.next(oldkey, oldval); count++) {
+                        if (LOG.isDebugEnabled() && count > 0
+                            && count % 10000 == 0) {
+                          LOG.debug("Copied " + count + " edits");
+                        }
+                        w.append(oldkey, oldval);
+                      }
+                      old.close();
+                      fs.delete(oldlogfile, true);
+                    }
+                  }
                   wap.w.append(logEntry.getKey(), logEntry.getEdit());
                   count++;
                 }
-                
                 if (LOG.isDebugEnabled()) {
                   LOG.debug("Applied " + count + " total edits to "
-                      + Bytes.toStringBinary(region) + " in "
+                      + Bytes.toStringBinary(key) + " in "
                       + (System.currentTimeMillis() - threadTime) + "ms");
                 }
               } catch (IOException e) {
                 e = RemoteExceptionHandler.checkIOException(e);
-                LOG.warn("Got while writing region " 
-                    + Bytes.toStringBinary(region) + " log " + e);
+                LOG.warn("Got while writing region " + Bytes.toStringBinary(key)
+                    + " log " + e);
                 e.printStackTrace();
-                exception = e;
               }
             }
           };
-          threadList.add(thread);
           threadPool.execute(thread);
         }
         threadPool.shutdown();
@@ -1351,21 +1101,9 @@
           for(int i = 0; !threadPool.awaitTermination(5, TimeUnit.SECONDS); i++) {
             LOG.debug("Waiting for hlog writers to terminate, iteration #" + i);
           }
-
-        } catch(InterruptedException ex) {
-          LOG.warn("Hlog writers were interrupted during splitLog().  "
-              +"Retaining log files to avoid data loss.");
-          throw new IOException(ex.getMessage(), ex.getCause());
+        }catch(InterruptedException ex) {
+          LOG.warn("Hlog writers were interrupted, possible data loss!");
         }
-        
-        // throw an exception if one of the threads reported one
-        for (ThreadWithException t : threadList) {
-          if (t.exception != null) {
-            throw t.exception;
-          }
-        }
-        
-        // End of for loop. Rinse and repeat
       }
     } finally {
       splits = new ArrayList<Path>(logWriters.size());
@@ -1375,89 +1113,40 @@
         splits.add(wap.p);
       }
     }
-
-    // Step 3: All writes succeeded!  Get rid of the now-unnecessary logs
-    for(Path p : finishedFiles) {
-      if (LOG.isDebugEnabled()) {
-        LOG.debug("Successfully split Hlog file.  Deleting " + p);
-      }
-      try {
-        if (!fs.delete(p, true) && LOG.isDebugEnabled()) {
-          LOG.debug("Delete of split Hlog (" + p + ") failed.");
+    return splits;
+  }
+
+  /**
+   * @param conf
+   * @return True if append enabled and we have the syncFs in our path.
+   */
+  private static boolean isAppend(final HBaseConfiguration conf) {
+      boolean append = conf.getBoolean("dfs.support.append", false);
+      if (append) {
+        try {
+          SequenceFile.Writer.class.getMethod("syncFs", new Class<?> []{});
+          append = true;
+        } catch (SecurityException e) {
+        } catch (NoSuchMethodException e) {
+          append = false;
         }
-      } catch (IOException e) {
-        // don't throw error here. worst case = double-read
-        LOG.warn("Error deleting successfully split Hlog (" + p + ") -- " + e);
-      }
-    }
-    for (Path p : corruptFiles) {
-      if (corruptDir.length() > 0) {
-        // store any corrupt logs for later analysis
-        Path cp = new Path(conf.get(HBASE_DIR), corruptDir);
-        if(!fs.exists(cp)) {
-          fs.mkdirs(cp);
-        }
-        Path newp = new Path(cp, p.getName());
-        if (!fs.exists(newp)) { 
-          if (!fs.rename(p, newp)) {
-            LOG.warn("Rename of " + p + " to " + newp + " failed.");
-          } else {
-            LOG.warn("Corrupt Hlog (" + p + ") moved to " + newp);
-          }
-        } else {
-          LOG.warn("Corrupt Hlog (" + p + ") already moved to " + newp + 
-                   ".  Ignoring");
-        }
-      } else {
-        // data loss is less important than disk space, delete
-        try {
-          if (!fs.delete(p, true) ) {
-            if (LOG.isDebugEnabled()) {
-              LOG.debug("Delete of split Hlog " + p + " failed.");
-            }
-          } else {
-            LOG.warn("Corrupt Hlog (" + p + ") deleted!");
-          }
-        } catch (IOException e) {
-          LOG.warn("Error deleting corrupt Hlog (" + p + ") -- " + e);
-        }
-      }
-    }
-
-    return splits;
-  }
-
- /*  
-  * @param conf
-  * @return True if append enabled and we have the syncFs in our path.
-  */
-  static boolean isAppend(final HBaseConfiguration conf) {
-    boolean append = conf.getBoolean("dfs.support.append", false);
-    if (append) {
-      try {
-        SequenceFile.Writer.class.getMethod("syncFs", new Class<?> []{});
-        append = true;
-      } catch (SecurityException e) {
-      } catch (NoSuchMethodException e) {
-        append = false;
-      }
-    }
-    return append;
-  }
-  
+      }
+      return append;
+    }
+
   /**
    * Utility class that lets us keep track of the edit with it's key
    * Only used when splitting logs
    */
   public static class HLogEntry {
-    private WALEdit edit;
+    private KeyValue edit;
     private HLogKey key;
     /**
      * Constructor for both params
      * @param edit log's edit
      * @param key log's key
      */
-    public HLogEntry(WALEdit edit, HLogKey key) {
+    public HLogEntry(KeyValue edit, HLogKey key) {
       super();
       this.edit = edit;
       this.key = key;
@@ -1466,7 +1155,7 @@
      * Gets the edit
      * @return edit
      */
-    public WALEdit getEdit() {
+    public KeyValue getEdit() {
       return edit;
     }
     /**
@@ -1477,14 +1166,11 @@
       return key;
     }
 
-    @Override
     public String toString() {
       return this.key + "=" + this.edit;
     }
   }
 
-<<<<<<< HEAD
-=======
   /**
    * Construct the HLog directory name
    * 
@@ -1495,10 +1181,9 @@
     return getHLogDirectoryName(info.getServerName());
   }
 
->>>>>>> b9e41678
   /*
    * Recover log.
-   * Try and open log in append mode.
+   * If append has been set, try and open log in append mode.
    * Doing this, we get a hold of the file that crashed writer
    * was writing to.  Once we have it, close it.  This will
    * allow subsequent reader to see up to last sync.
@@ -1506,21 +1191,11 @@
    * @param p
    * @param append
    */
-  public static void recoverLog(final FileSystem fs, final Path p,
-      final boolean append) throws IOException {
+  private static void recoverLog(final FileSystem fs, final Path p,
+      final boolean append) {
     if (!append) {
       return;
     }
-
-    // lease recovery not needed for local file system case.
-    // currently, local file system doesn't implement append either.
-    if (!(fs instanceof DistributedFileSystem)) {
-      return;
-    }
-
-    LOG.debug("Recovering DFS lease for path " + p);
-    long startWaiting = System.currentTimeMillis();
-
     // Trying recovery
     boolean recovered = false;
     while (!recovered) {
@@ -1529,39 +1204,15 @@
         out.close();
         recovered = true;
       } catch (IOException e) {
-        e = RemoteExceptionHandler.checkIOException(e);
-        if (e instanceof AlreadyBeingCreatedException) {
-          // We expect that we'll get this message while the lease is still
-          // within its soft limit, but if we get it past that, it means
-          // that the RS is holding onto the file even though it lost its
-          // znode. We could potentially abort after some time here.
-          long waitedFor = System.currentTimeMillis() - startWaiting;
-
-          if (waitedFor > FSConstants.LEASE_SOFTLIMIT_PERIOD) {
-            LOG.warn("Waited " + waitedFor + "ms for lease recovery on " + p
-            + ":" + e.getMessage());
-          }
-          try {
-            Thread.sleep(1000);
-          } catch (InterruptedException ex) {
-            // ignore it and try again
-          }
-        } else {
-          throw new IOException("Failed to open " + p + " for append", e);
+        LOG.info("Failed open for append, waiting on lease recovery: " + p, e);
+        try {
+          Thread.sleep(1000);
+        } catch (InterruptedException ex) {
+          // ignore it and try again
         }
       }
     }
     LOG.info("Past out lease recovery");
-  }
-  
-  /**
-   * Construct the HLog directory name
-   * 
-   * @param info HServerInfo for server
-   * @return the HLog directory name
-   */
-  public static String getHLogDirectoryName(HServerInfo info) {
-    return getHLogDirectoryName(info.getServerName());
   }
   
   /**
